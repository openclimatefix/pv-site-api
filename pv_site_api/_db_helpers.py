--- conflicted
+++ resolved
@@ -60,19 +60,14 @@
     return list(session.execute(stmt))
 
 
-<<<<<<< HEAD
 def _get_inverters_by_site(session: Session, site_uuid: str) -> list[Row]:
     query = session.query(InverterSQL).filter(InverterSQL.site_uuid == site_uuid)
 
     return query.all()
 
-
-def _get_latest_forecast_by_sites(session: Session, site_uuids: list[str]) -> list[Row]:
-=======
 def _get_latest_forecast_by_sites(
     session: Session, site_uuids: list[str], start_utc: Optional[dt.datetime] = None
 ) -> list[Row]:
->>>>>>> e8fae444
     """Get the latest forecast for given site uuids."""
     # Get the latest forecast for each site.
     subquery = (
