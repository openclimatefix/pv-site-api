""" Pytest fixtures for tests """
import os
from datetime import datetime, timedelta

import freezegun
import pytest
from fastapi.testclient import TestClient
from pvsite_datamodel.sqlmodels import (
    Base,
    ClientSQL,
    ForecastSQL,
    ForecastValueSQL,
    GenerationSQL,
    InverterSQL,
    SiteSQL,
    StatusSQL,
)
from sqlalchemy import create_engine
from sqlalchemy.orm import Session
from testcontainers.postgres import PostgresContainer

from pv_site_api.main import app, auth
from pv_site_api.session import get_session


<<<<<<< HEAD
@pytest.fixture()
def non_mocked_hosts():
    return ["testserver"]


@pytest.fixture
def _now(autouse=True):
    """Hard-code the time for all tests to make the tests less flaky."""
    with freezegun.freeze_time(2020, 1, 1):
        return datetime.utcnow()


=======
>>>>>>> a4fb4616
@pytest.fixture(scope="session")
def engine():
    """Make database engine"""
    with PostgresContainer("postgres:14.5") as postgres:
        url = postgres.get_connection_url()
        os.environ["DB_URL"] = url
        engine = create_engine(url)
        Base.metadata.create_all(engine)

        yield engine

        os.environ["DB_URL"] = "not-set"


@pytest.fixture(scope="function", autouse=True)
def db_session(engine):
    """Returns an sqlalchemy session, and after the test tears down everything properly."""
    connection = engine.connect()
    # begin the nested transaction
    transaction = connection.begin()
    # use the connection with the already started transaction

    with Session(bind=connection) as session:
        yield session

        session.close()
        # roll back the broader transaction
        transaction.rollback()
        # put back the connection to the connection pool
        connection.close()
        session.flush()

    engine.dispose()


@pytest.fixture()
def clients(db_session):
    """Make fake client sql"""
    clients = [ClientSQL(client_name=f"test_client_{i}") for i in range(2)]
    db_session.add_all(clients)
    db_session.commit()
    return clients


@pytest.fixture
def non_mocked_hosts() -> list:
    """Prevent TestClient fixture from being mocked"""
    return ["testserver"]


@pytest.fixture()
def sites(db_session, clients):
    """Create some fake sites"""
    sites = []
    num_sites = 3
    for i, client in enumerate(clients):
        for j in range(num_sites):
            site = SiteSQL(
                client_uuid=client.client_uuid,
                client_site_id=j,
                client_site_name=f"site_{j}",
                latitude=51,
                longitude=3,
                capacity_kw=4,
                ml_id=i * num_sites + j,
            )

            sites.append(site)

    db_session.add_all(sites)
    db_session.commit()

    return sites


@pytest.fixture()
def inverters(db_session, sites):
    """Create some fake inverters for site 0"""
    inverters = []
    num_inverters = 3
    for j in range(num_inverters):
        inverter = InverterSQL(site_uuid=sites[0].site_uuid, client_id=f"id{j+1}")
        inverters.append(inverter)

    db_session.add_all(inverters)
    db_session.commit()

    return inverters


@pytest.fixture()
def generations(db_session, sites):
    """Create some fake generations"""
    start_times = [datetime.today() - timedelta(minutes=x) for x in range(10)]

    all_generations = []
    for site in sites:
        for i in range(0, 10):
            generation = GenerationSQL(
                site_uuid=site.site_uuid,
                generation_power_kw=i,
                start_utc=start_times[i],
                end_utc=start_times[i] + timedelta(minutes=5),
            )
            all_generations.append(generation)

    db_session.add_all(all_generations)
    db_session.commit()

    return all_generations


@pytest.fixture()
def statuses(db_session):
    all_statuses = [
        StatusSQL(
            status=f"my_status {i}",
            message=f"my message {i}",
        )
        for i in range(2)
    ]
    db_session.add_all(all_statuses)
    db_session.commit()

    return all_statuses


@pytest.fixture()
def fake(monkeypatch):
    """Set up ENV VAR FAKE to 1"""
    with monkeypatch.context() as m:
        m.setenv("FAKE", "1")
        yield


@pytest.fixture()
def forecast_values(db_session, sites):
    """Create some fake forecast values"""
    forecast_values = []
    forecast_version: str = "0.0.0"

    num_forecasts = 10
    num_values_per_forecast = 11

    timestamps = [datetime.utcnow() - timedelta(minutes=10 * i) for i in range(num_forecasts)]

    # To make things trickier we make a second forecast at the same for one of the timestamps.
    timestamps = timestamps + timestamps[-1:]

    for site in sites:
        for timestamp in timestamps:
            forecast: ForecastSQL = ForecastSQL(
                site_uuid=site.site_uuid, forecast_version=forecast_version, timestamp_utc=timestamp
            )

            db_session.add(forecast)
            db_session.commit()

            for i in range(num_values_per_forecast):
                # Forecasts of 15 minutes.
                duration = 15
                horizon = duration * i
                forecast_value: ForecastValueSQL = ForecastValueSQL(
                    forecast_power_kw=i,
                    forecast_uuid=forecast.forecast_uuid,
                    start_utc=timestamp + timedelta(minutes=horizon),
                    end_utc=timestamp + timedelta(minutes=horizon + duration),
                    horizon_minutes=horizon,
                )

                forecast_values.append(forecast_value)

    db_session.add_all(forecast_values)
    db_session.commit()

    return forecast_values


@pytest.fixture()
def client(db_session):
    app.dependency_overrides[get_session] = lambda: db_session
    app.dependency_overrides[auth] = lambda: None
    return TestClient(app)<|MERGE_RESOLUTION|>--- conflicted
+++ resolved
@@ -23,9 +23,9 @@
 from pv_site_api.session import get_session
 
 
-<<<<<<< HEAD
-@pytest.fixture()
-def non_mocked_hosts():
+@pytest.fixture
+def non_mocked_hosts() -> list:
+    """Prevent TestClient fixture from being mocked"""
     return ["testserver"]
 
 
@@ -36,8 +36,6 @@
         return datetime.utcnow()
 
 
-=======
->>>>>>> a4fb4616
 @pytest.fixture(scope="session")
 def engine():
     """Make database engine"""
@@ -80,12 +78,6 @@
     db_session.add_all(clients)
     db_session.commit()
     return clients
-
-
-@pytest.fixture
-def non_mocked_hosts() -> list:
-    """Prevent TestClient fixture from being mocked"""
-    return ["testserver"]
 
 
 @pytest.fixture()
