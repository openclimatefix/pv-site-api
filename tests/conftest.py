--- conflicted
+++ resolved
@@ -23,17 +23,15 @@
 from pv_site_api.session import get_session
 
 
-<<<<<<< HEAD
 @pytest.fixture()
 def non_mocked_hosts():
     return ["testserver"]
-=======
+
 @pytest.fixture
 def _now(autouse=True):
     """Hard-code the time for all tests to make the tests less flaky."""
     with freezegun.freeze_time(2020, 1, 1):
         return datetime.utcnow()
->>>>>>> e8fae444
 
 
 @pytest.fixture(scope="session")
