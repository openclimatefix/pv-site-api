[tool.poetry]
name = "pv-site-api"
version = "0.0.47"
description = ""
authors = ["Open Climate Fix"]
readme = "README.md"
packages = [{include = "pv_site_api"}]

[tool.poetry.dependencies]
python = "^3.10"
pydantic = "^1.10.5"
uvicorn = {extras = ["standard"], version = "^0.20.0"}
psycopg2-binary = "^2.9.5"
sqlalchemy = "^1.4.46"
<<<<<<< HEAD
pvsite-datamodel = "^0.1.33"
=======
pvsite-datamodel = "^0.1.34"
>>>>>>> 150f5d93
fastapi = "^0.92.0"
httpx = "^0.24.0"
sentry-sdk = "^1.16.0"
pvlib = "^0.9.5"
structlog = "^22.3.0"
pyjwt = {extras = ["crypto"], version = "^2.6.0"}

[tool.poetry.group.dev.dependencies]
isort = "^5.12.0"
ruff = "^0.0.253"
black = "^23.1.0"
pytest = "^7.2.1"
pytest-cov = "^4.0.0"
testcontainers-postgres = "^0.0.1rc1"
ipython = "^8.11.0"
freezegun = "^1.2.2"
pytest-httpx = "^0.22.0"

[build-system]
requires = ["poetry-core"]
build-backend = "poetry.core.masonry.api"

[tool.isort]
profile = "black"
line_length = 100

[tool.black]
line-length = 100

[tool.ruff]
line-length = 100<|MERGE_RESOLUTION|>--- conflicted
+++ resolved
@@ -12,11 +12,7 @@
 uvicorn = {extras = ["standard"], version = "^0.20.0"}
 psycopg2-binary = "^2.9.5"
 sqlalchemy = "^1.4.46"
-<<<<<<< HEAD
-pvsite-datamodel = "^0.1.33"
-=======
 pvsite-datamodel = "^0.1.34"
->>>>>>> 150f5d93
 fastapi = "^0.92.0"
 httpx = "^0.24.0"
 sentry-sdk = "^1.16.0"
