--- conflicted
+++ resolved
@@ -12,11 +12,7 @@
 uvicorn = {extras = ["standard"], version = "^0.20.0"}
 psycopg2-binary = "^2.9.5"
 sqlalchemy = "^1.4.46"
-<<<<<<< HEAD
 pvsite-datamodel = "^0.1.33"
-=======
-pvsite-datamodel = "^0.1.30"
->>>>>>> e8fae444
 fastapi = "^0.92.0"
 httpx = "^0.24.0"
 sentry-sdk = "^1.16.0"
@@ -32,11 +28,8 @@
 pytest-cov = "^4.0.0"
 testcontainers-postgres = "^0.0.1rc1"
 ipython = "^8.11.0"
-<<<<<<< HEAD
 pytest-httpx = "^0.22.0"
-=======
 freezegun = "^1.2.2"
->>>>>>> e8fae444
 
 [build-system]
 requires = ["poetry-core"]
